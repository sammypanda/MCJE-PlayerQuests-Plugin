package playerquests.builder.quest.action.listener;

import java.util.Optional;

import org.bukkit.event.EventHandler;

import playerquests.builder.quest.action.NoneAction;
import playerquests.builder.quest.action.option.NPCOption;
import playerquests.builder.quest.data.QuesterData;
import playerquests.utility.event.NPCInteractEvent;

/**
 * Listener for immediately moving on from an action.
 */
public class NoneListener extends ActionListener<NoneAction> {

    /**
     * Constructs a new empty action listener.
     * @param action the quest action this listener is for.
     * @param questerData the data about the quester.
     */
    public NoneListener(NoneAction action, QuesterData questerData) {
        super(action, questerData);
<<<<<<< HEAD
=======
    }
    
    /**
     * Event for when an NPC has been interacted with.
     * @param event the data about this event
     */
    @EventHandler
    private void onNPCInteract(NPCInteractEvent event) {
        // continue if an NPC does not exist for this action
        Optional<NPCOption> npc = (Optional<NPCOption>) this.action.getData().getOption(NPCOption.class);
        if (npc.isEmpty()) {
            action.check(questerData);
        }

        // exit if the is different from the player in the interact event
        if (!event.getPlayer().equals(this.questerData.getQuester().getPlayer())) {
            return;
        }

        // exit if the NPC is different from all in the interact event
        if (!event.getNPCs().contains(npc.get().getNPC(action.getStage().getQuest()))) {
            return;
        }
        
        // then proceed to check this action
        action.check(questerData);
>>>>>>> e9dd7509
    }
}<|MERGE_RESOLUTION|>--- conflicted
+++ resolved
@@ -21,34 +21,5 @@
      */
     public NoneListener(NoneAction action, QuesterData questerData) {
         super(action, questerData);
-<<<<<<< HEAD
-=======
-    }
-    
-    /**
-     * Event for when an NPC has been interacted with.
-     * @param event the data about this event
-     */
-    @EventHandler
-    private void onNPCInteract(NPCInteractEvent event) {
-        // continue if an NPC does not exist for this action
-        Optional<NPCOption> npc = (Optional<NPCOption>) this.action.getData().getOption(NPCOption.class);
-        if (npc.isEmpty()) {
-            action.check(questerData);
-        }
-
-        // exit if the is different from the player in the interact event
-        if (!event.getPlayer().equals(this.questerData.getQuester().getPlayer())) {
-            return;
-        }
-
-        // exit if the NPC is different from all in the interact event
-        if (!event.getNPCs().contains(npc.get().getNPC(action.getStage().getQuest()))) {
-            return;
-        }
-        
-        // then proceed to check this action
-        action.check(questerData);
->>>>>>> e9dd7509
     }
 }