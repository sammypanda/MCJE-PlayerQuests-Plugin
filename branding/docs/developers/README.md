--- conflicted
+++ resolved
@@ -1,23 +1,13 @@
 # How To Develop: 'Dependencies'
 - Maven (mvn)
-<<<<<<< HEAD
-    - Build command: ``mvn -f [path/to/plugin/root/directory] clean install``
-- Java (JDK 22)
-=======
     - Current build command: ``mvn -f [path/to/plugin/root/directory] clean install``
 - Java (JDK 23)
->>>>>>> 9a0676f8
 
 <br>
 
-<<<<<<< HEAD
-# How To Get Functionality: 'Templates'
-Usually you would never need this, but this is what makes it all tick. When you create a Quest: stages, npcs, actions and all; this is the data it is constructing:
-=======
 # How To Store and Remotely Edit Quests: 'Quest Files'
 ###### We have Meta and Quest Actions, but how do we actually use them?
 Usually you would never need this, but this is what makes it all tick. When you create a Quest: stages, npcs, actions and all; this is the format and layout it is constructing:
->>>>>>> 9a0676f8
 ```json
 {
     "title": String, // label of the entire quest
@@ -60,13 +50,8 @@
 
 | Folder                           | Purpose                          |
 |----------------------------------|----------------------------------|
-<<<<<<< HEAD
-| ../../resources/quest/templates/ | Quest templates in JSON          |
-| builder/                         | Produces product instances        |
-=======
 | ../../resources/quests/          | Quests stored in JSON            |
 | builder/                         | Produce product instances        |
->>>>>>> 9a0676f8
 | product/                         | The product instances            |
 | client/                          | Ways to control the plugin       |
 | utility/                         | Tools for reducing repeated code |
