--- conflicted
+++ resolved
@@ -4,11 +4,7 @@
 
   <groupId>moe.sammypanda</groupId>
   <artifactId>playerquests</artifactId>
-<<<<<<< HEAD
   <version>0.10.1</version>
-=======
-  <version>0.10</version>
->>>>>>> 07c087df
 
   <packaging>jar</packaging>
 
@@ -198,11 +194,7 @@
             <dependency>
                 <groupId>org.apache.maven.shared</groupId>
                 <artifactId>maven-filtering</artifactId>
-<<<<<<< HEAD
                 <version>4.0.0-beta-1</version>
-=======
-                <version>1.3</version>
->>>>>>> 07c087df
             </dependency>
         </dependencies>
         <executions>
